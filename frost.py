--- conflicted
+++ resolved
@@ -328,11 +328,7 @@
             P = FROST.secp256k1.P
             if self.is_zero():
                 return self
-
-<<<<<<< HEAD
-=======
-            P = FROST.secp256k1.P
->>>>>>> 394fe95c
+            
             return self.__class__(self.x, P - self.y)
 
         def dbl(self):
